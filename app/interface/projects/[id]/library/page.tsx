--- conflicted
+++ resolved
@@ -50,16 +50,12 @@
 import { PaperCard } from "@/components/library/PaperCard"
 import { StreamingPaperCard } from "@/components/library/StreamingPaperCard"
 import { PaperDetailModal } from "@/components/library/PaperDetailModal"
-<<<<<<< HEAD
-
 import { SearchConfigDialog } from "@/components/library/SearchConfigDialog"
 import { PDFUploadDialog } from "@/components/library/PDFUploadDialog"
 import { B2DownloadTest } from "@/components/test/B2DownloadTest"
+import { PdfViewerModal } from "@/components/library/PdfViewerModal"
 import type { Paper, WebSearchRequest } from "@/types/websearch"
-=======
-import { PdfViewerModal } from "@/components/library/PdfViewerModal"
-import type { Paper } from "@/types/websearch"
->>>>>>> 594bc585
+
 
 interface ProjectLibraryPageProps {
     params: Promise<{
