--- conflicted
+++ resolved
@@ -601,18 +601,6 @@
   }, [pdfPreviewUrl, currentDocument?.title])
 
   const navigateToPreviousVersion = async () => {
-<<<<<<< HEAD
-    if (currentDocument?.id) {
-      try {
-        // Previous = Last saved version (older content)
-        const response = await latexApi.getPreviousDocumentVersion(currentDocument.id, currentVersion)
-        if (response.status === 200) {
-          const version = response.data
-          setEditorContent(version.content)
-          setCurrentVersion(version.versionNumber)
-          setIsViewingVersion(true)
-          console.log('Navigated to previous version (last saved):', version.versionNumber)
-=======
     console.log('navigateToPreviousVersion called')
     console.log('currentDocument:', currentDocument)
     console.log('isViewingVersion:', isViewingVersion)
@@ -630,7 +618,6 @@
         } else {
           // Already viewing current content, no action needed
           console.log('Already viewing current content')
->>>>>>> 501f7529
         }
       } catch (error) {
         console.error('Failed to navigate to current version:', error)
@@ -646,36 +633,6 @@
   }
 
   const navigateToNextVersion = async () => {
-<<<<<<< HEAD
-    if (currentDocument?.id) {
-      try {
-        // Next = Current unsaved content (newer content)
-        // This should restore the current editor content that might have been lost
-        if (isViewingVersion) {
-          // If we're viewing a version, restore current document content
-          setEditorContent(currentDocument.content)
-          setCurrentVersion(currentDocument.version || 1)
-          setIsViewingVersion(false)
-          console.log('Restored current document content')
-        } else {
-          // Try to get the next version if available
-          const response = await latexApi.getNextDocumentVersion(currentDocument.id, currentVersion)
-          if (response.status === 200) {
-            const version = response.data
-            setEditorContent(version.content)
-            setCurrentVersion(version.versionNumber)
-            setIsViewingVersion(true)
-            console.log('Navigated to next version:', version.versionNumber)
-          }
-        }
-      } catch (error) {
-        console.error('Failed to navigate to next version:', error)
-        // If no next version, just restore current content
-        setEditorContent(currentDocument.content)
-        setCurrentVersion(currentDocument.version || 1)
-        setIsViewingVersion(false)
-        console.log('Restored current document content as fallback')
-=======
     console.log('navigateToNextVersion called')
     console.log('currentDocument:', currentDocument)
     console.log('currentVersion:', currentVersion)
@@ -723,7 +680,6 @@
             console.log('Navigated to previous version after loading history:', previousVersion.versionNumber)
           }
         }
->>>>>>> 501f7529
       }
     }
   };
@@ -798,27 +754,6 @@
             <Button 
               variant="outline" 
               size="sm"
-<<<<<<< HEAD
-              onClick={() => navigateToPreviousVersion()}
-              disabled={!currentDocument?.id}
-            >
-              <ChevronLeft className="h-4 w-4 mr-2" />
-              {isViewingVersion ? 'Last Saved' : 'Previous'}
-            </Button>
-            <Button 
-              variant="outline" 
-              size="sm"
-              onClick={() => navigateToNextVersion()}
-              disabled={!currentDocument?.id}
-            >
-              <ChevronRight className="h-4 w-4 mr-2" />
-              {isViewingVersion ? 'Current' : 'Next'}
-            </Button>
-            <Button 
-              variant="outline" 
-              size="sm"
-=======
->>>>>>> 501f7529
               onClick={() => handleRevertVersion()}
               disabled={!currentDocument?.version || currentDocument.version <= 1}
             >
@@ -856,7 +791,7 @@
         <ResizablePanelGroup direction="horizontal" className="h-full">
           
           {/* Left Sidebar - Project Explorer */}
-          <ResizablePanel defaultSize={14} minSize={12} maxSize={20}></ResizablePanel>
+          <ResizablePanel defaultSize={18} minSize={15} maxSize={25}>
             <div className="h-full flex flex-col bg-card border-r border-border">
               <div className="p-2 border-b border-border">
                 <h3 className="font-medium text-sm mb-1">Project</h3>
@@ -962,7 +897,7 @@
           <ResizableHandle />
 
           {/* Center - Editor */}
-          <ResizablePanel defaultSize={66} minSize={50}>
+          <ResizablePanel defaultSize={50} minSize={30}>
             <div className="h-full flex flex-col">
               {/* Show landing page if no documents, otherwise show editor */}
               {documents.length === 0 ? (
@@ -1221,7 +1156,7 @@
           <ResizableHandle />
 
           {/* Right Sidebar - AI Tools */}
-          <ResizablePanel defaultSize={20} minSize={16} maxSize={28}>
+          <ResizablePanel defaultSize={25} minSize={20} maxSize={35}>
             <div className="h-full flex flex-col bg-card border-l border-border">
               <Tabs defaultValue="chat" className="h-full flex flex-col">
                 <TabsList className="w-full rounded-none border-b">
